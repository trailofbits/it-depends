--- conflicted
+++ resolved
@@ -33,15 +33,8 @@
 doc = ["pdoc"]
 test = ["pytest", "pytest-cov", "pytest-timeout", "pretend", "coverage[toml]"]
 lint = [
-<<<<<<< HEAD
-    # NOTE: ruff is under active development, so we pin conservatively here
-    # and let Dependabot periodically perform this update.
-    "ruff ~= 0.12.9",
+    "ruff>=0.14.9,<1.0",
     "mypy>=1.19.1,<2.0",
-=======
-    "ruff>=0.14.9,<1.0",
-    "mypy ~= 1.17.1",
->>>>>>> 0f304650
     "types-html5lib",
     "types-requests",
     "types-toml",
