--- conflicted
+++ resolved
@@ -611,13 +611,11 @@
     description: str = "Used for testing"
 
     def is_available(self) -> ClassifierAvailability:
-<<<<<<< HEAD
-        return ClassifierAvailability(False, "UnusedClassifier should not to be used")
-=======
         return ClassifierAvailability(False, "Unused classifier")
->>>>>>> 813eadab
+    
     def can_classify(self, repo: SourceRepository) -> bool:
         return False
+    
     def classify(self, repo: SourceRepository, cache: Optional[PackageCache] = None):
         raise NotImplementedError()
 
